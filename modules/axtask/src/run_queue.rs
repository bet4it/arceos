--- conflicted
+++ resolved
@@ -87,11 +87,7 @@
         let curr = crate::current();
         debug!("task yield: {}", curr.id_name());
         assert!(curr.is_running());
-<<<<<<< HEAD
-        self.resched_inner(false, false);
-=======
         self.resched(false);
->>>>>>> 269b1602
     }
 
     pub fn set_current_priority(&self, prio: isize) -> bool {
@@ -101,12 +97,7 @@
     }
 
     #[cfg(feature = "preempt")]
-<<<<<<< HEAD
-    pub fn resched(&self) {
-        //info!("resched");
-=======
     pub fn preempt_resched(&mut self) {
->>>>>>> 269b1602
         let curr = crate::current();
         assert!(curr.is_running());
 
@@ -123,11 +114,7 @@
             can_preempt
         );
         if can_preempt {
-<<<<<<< HEAD
-            self.resched_inner(true, false);
-=======
             self.resched(true);
->>>>>>> 269b1602
         } else {
             curr.set_preempt_pending(true);
         }
@@ -151,13 +138,8 @@
             curr.notify_exit(exit_code, self);
             //SWITCH_EXITED_LOCK.fetch_add(1, Ordering::Release);
             EXITED_TASKS.lock().push_back(curr.clone());
-<<<<<<< HEAD
-            WAIT_FOR_EXIT.notify_one_locked(false);
-            self.resched_inner(false, true);
-=======
             WAIT_FOR_EXIT.notify_one_locked(false, self);
             self.resched(false);
->>>>>>> 269b1602
         }
         unreachable!("task exited!");
     }
@@ -177,11 +159,7 @@
 
         curr.set_state(TaskState::Blocked);
         wait_queue_push(curr.clone());
-<<<<<<< HEAD
-        self.resched_inner(false, false);
-=======
         self.resched(false);
->>>>>>> 269b1602
     }
 
     pub fn unblock_task(&self, task: AxTaskRef, resched: bool) {
@@ -216,11 +194,7 @@
         if now < deadline {
             crate::timers::set_alarm_wakeup(deadline, curr.clone());
             curr.set_state(TaskState::Blocked);
-<<<<<<< HEAD
-            self.resched_inner(false, false);
-=======
             self.resched(false);
->>>>>>> 269b1602
         }
     }
 }
@@ -245,61 +219,7 @@
     }
     /// Common reschedule subroutine. If `preempt`, keep current task's time
     /// slice, otherwise reset it.
-<<<<<<< HEAD
-    fn if_empty_steal(&self) {
-        if self.scheduler.lock().is_empty() {
-            let mut flag = 0;
-            loop {
-                let mut queuelock = self.scheduler.lock();
-                let id = self.id;
-                let next = LOAD_BALANCE_ARR[id].find_stolen_cpu_id();
-                trace!(
-                    "load balance weight for id {} : {}",
-                    id,
-                    LOAD_BALANCE_ARR[id].get_weight()
-                );
-                debug!("steal: current = {}, victim = {}", self.id, next);
-                if next != -1 && (next != id as isize) {
-                    let task = RUN_QUEUE[next as usize].scheduler.lock().pick_next_task();
-                    // 简单实现：如果是 gc_task 就放回去
-                    // 这里可能有同步问题，简单起见，如果 task 是 None 那么就不窃取。
-                    if let Some(tk) = task {
-                        assert!(tk.clone().is_gc() || tk.get_queue_id() == next);
-                        tk.set_queue_id(id as isize);
-
-                        trace!("is gc task: {}", tk.clone().is_gc());
-
-                        if !tk.clone().is_gc() {
-                            flag = 1;
-                            LOAD_BALANCE_ARR[next as usize].add_weight(-1);
-                            LOAD_BALANCE_ARR[id].add_weight(1);
-                            queuelock.add_task(tk);
-
-                            trace!(
-                                "load balance weight for id {}: {}",
-                                next as usize,
-                                LOAD_BALANCE_ARR[next as usize].get_weight()
-                            );
-                        } else {
-                            RUN_QUEUE[next as usize].scheduler.lock().add_task(tk);
-                            //flag = 0;
-                        }
-                    } else {
-                        flag = 1;
-                    }
-                } else {
-                    flag = 1;
-                }
-                if flag == 1 {
-                    break;
-                }
-            }
-        }
-    }
-    fn resched_inner(&self, preempt: bool, exit_lock: bool) {
-=======
     fn resched(&mut self, preempt: bool) {
->>>>>>> 269b1602
         let prev = crate::current();
         if prev.is_running() {
             prev.set_state(TaskState::Ready);
@@ -395,26 +315,6 @@
 fn gc_entry() {
     loop {
         // Drop all exited tasks and recycle resources.
-<<<<<<< HEAD
-        while !EXITED_TASKS.lock().is_empty() {
-            //info!("into gc");
-            // 用 lock 先顶一顶
-            // while SWITCH_EXITED_LOCK.load(Ordering::Acquire) > 0 {
-            //    trace!("qwqq {}", SWITCH_EXITED_LOCK.load(Ordering::Acquire));
-            //}
-            // Do not do the slow drops in the critical section.
-            let task = EXITED_TASKS.lock().pop_front();
-            if let Some(task) = task {
-                // If the task reference is not taken after `spawn()`, it will be
-                // dropped here. Otherwise, it will be dropped after the reference
-                // is dropped (usually by `join()`).
-                if Arc::strong_count(&task) == 1 {
-                    drop(task);
-                } else {
-                    EXITED_TASKS.lock().push_back(task);
-                    // TODO: for loop
-                    break;
-=======
         let n = EXITED_TASKS.lock().len();
         for _ in 0..n {
             // Do not do the slow drops in the critical section.
@@ -427,7 +327,6 @@
                     // Otherwise (e.g, `switch_to` is not compeleted, held by the
                     // joiner, etc), push it back and wait for them to drop first.
                     EXITED_TASKS.lock().push_back(task);
->>>>>>> 269b1602
                 }
             }
         }
