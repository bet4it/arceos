--- conflicted
+++ resolved
@@ -8,14 +8,9 @@
 
 use axhal::arch::TaskContext;
 use memory_addr::{align_up_4k, VirtAddr};
-<<<<<<< HEAD
 use crate::get_current_cpu_id;
 use core::sync::atomic::AtomicIsize;
 use crate::{AxTask, AxTaskRef};
-=======
-
-use crate::{AxRunQueue, AxTask, AxTaskRef, WaitQueue};
->>>>>>> 86a73a0c
 
 /// A unique identifier for a thread.
 #[derive(Debug, Clone, Copy, Eq, PartialEq)]
@@ -52,14 +47,11 @@
     #[cfg(feature = "preempt")]
     preempt_disable_count: AtomicUsize,
 
-<<<<<<< HEAD
+    exit_code: AtomicI32,
+    wait_for_exit: WaitQueue,
+
     in_which_queue: AtomicIsize,
     affinity: AtomicU32,
-=======
-    exit_code: AtomicI32,
-    wait_for_exit: WaitQueue,
-
->>>>>>> 86a73a0c
     kstack: Option<TaskStack>,
     ctx: UnsafeCell<TaskContext>,
 }
@@ -107,9 +99,16 @@
     pub fn id_name(&self) -> alloc::string::String {
         alloc::format!("Task({}, {:?})", self.id.as_u64(), self.name)
     }
-<<<<<<< HEAD
-=======
-
+
+    /// set queue id
+    pub fn set_queue_id(&self, id: isize) {
+        //info!("set queue id {} !", id);
+        self.in_which_queue.store(id as isize, Ordering::Release);
+    }
+    /// get queue id
+    pub fn get_queue_id(&self) -> isize{
+        self.in_which_queue.load(Ordering::Acquire)
+    
     /// Wait for the task to exit, and return the exit code.
     ///
     /// It will return immediately if the task has already exited (but not dropped).
@@ -119,17 +118,6 @@
         Some(self.exit_code.load(Ordering::Acquire))
     }
 }
->>>>>>> 86a73a0c
-
-    /// set queue id
-    pub fn set_queue_id(&self, id: isize) {
-        //info!("set queue id {} !", id);
-        self.in_which_queue.store(id as isize, Ordering::Release);
-    }
-    /// get queue id
-    pub fn get_queue_id(&self) -> isize{
-        self.in_which_queue.load(Ordering::Acquire)
-    }
 
     pub fn set_affinity(&self, aff: u32) {
         self.affinity.store(aff, Ordering::Release);
@@ -280,28 +268,10 @@
     fn current_check_preempt_pending() {
         let curr = crate::current();
         if curr.need_resched.load(Ordering::Acquire) && curr.can_preempt(0) {
-            //let mut rq = crate::RUN_QUEUE.lock();
-            //let tat = LOCK_QWQ2.lock();
-                //info!("askldjasljd2");
             if curr.need_resched.load(Ordering::Acquire) {
-                //assert!(self.in_which_queue.load(Ordering::Acquire) >= 0);
-                if curr.in_which_queue.load(Ordering::Acquire) >= 0 {
-                    //info!("qwoepqioepw1");
+                if curr.in_which_queue.load(Ordering::Acquire) >= 0
                     crate::RUN_QUEUE[curr.in_which_queue.load(Ordering::Acquire) as usize].resched();
-                    //info!("qwq1 {}", curr.in_which_queue.load(Ordering::Acquire));
-                } else {
-                    // qwq???
-                    //info!("qwoepqioepw2");
-                    // for i in 0..axconfig::SMP {
-                    //     crate::RUN_QUEUE[i].resched();
-                    // }
-                    //info!("qwq2");
-                }
             }
-        } else if !curr.need_resched.load(Ordering::Acquire) {
-            /*loop {
-
-            }*/
         }
     }
 
