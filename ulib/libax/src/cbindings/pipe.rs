--- conflicted
+++ resolved
@@ -3,10 +3,7 @@
 use core::ffi::c_int;
 
 use super::{ctypes, fd_ops::FileLike};
-<<<<<<< HEAD
-=======
 use crate::io::PollState;
->>>>>>> fe127eb6
 use crate::sync::Mutex;
 use crate::thread::yield_now;
 
@@ -178,8 +175,6 @@
     fn into_any(self: Arc<Self>) -> Arc<dyn core::any::Any + Send + Sync> {
         self
     }
-<<<<<<< HEAD
-=======
 
     fn poll(&self) -> LinuxResult<PollState> {
         let buf = self.buffer.lock();
@@ -192,7 +187,6 @@
     fn set_nonblocking(&self, _nonblocking: bool) -> LinuxResult {
         Ok(())
     }
->>>>>>> fe127eb6
 }
 
 /// Create a pipe
