--- conflicted
+++ resolved
@@ -17,11 +17,8 @@
 mod file;
 #[cfg(feature = "alloc")]
 mod malloc;
-<<<<<<< HEAD
-=======
 #[cfg(feature = "pipe")]
 mod pipe;
->>>>>>> 86a73a0c
 #[cfg(feature = "net")]
 mod socket;
 #[cfg(feature = "multitask")]
